--- conflicted
+++ resolved
@@ -1,17 +1,9 @@
 """
 LLM Service Module - Core LLM Service Wrapper
 
-<<<<<<< HEAD
-This module provides a unified interface for different LLM providers including:
-1. OpenAI API integration with proper error handling and retries
-2. Claude API integration (TODO)
-3. Prompt template management
-4. Standardized response formatting
-5. Cost and usage monitoring
-6. Streaming response support
-=======
+
 Enhanced with structured output capabilities and centralized prompt management.
->>>>>>> 77e4bbe2
+
 """
 
 from typing import Dict, List, Optional, Any
@@ -21,13 +13,10 @@
 import anthropic
 import logging
 import os
-<<<<<<< HEAD
 import asyncio
 from tenacity import retry, stop_after_attempt, wait_exponential, retry_if_exception_type
-=======
 import json
 import re
->>>>>>> 77e4bbe2
 
 logger = logging.getLogger(__name__)
 
@@ -345,7 +334,7 @@
             raise RuntimeError("OpenAI client not initialized")
         
         try:
-<<<<<<< HEAD
+
             # Prepare parameters for OpenAI function calling
             params = {
                 "model": self.model,
@@ -365,38 +354,7 @@
             
             # Make the API call
             response = await self.client.chat.completions.create(**params)
-=======
-            # Get the last user message
-            user_message = ""
-            for msg in reversed(messages):
-                if msg.get("role") == "user":
-                    user_message = msg.get("content", "")
-                    break
-            
-            # Check if this is a structured output request
-            if "JSON" in user_message and "schema" in user_message:
-                mock_content = self._generate_mock_structured_response(user_message)
-            else:
-                # Simple contextual responses
-                user_lower = user_message.lower()
-                
-                if any(word in user_lower for word in ["travel", "trip", "vacation"]):
-                    mock_content = "I'm a travel planning assistant. I can help you plan your trip by finding destinations, accommodations, and activities. What would you like to know about your travel plans?"
-                elif any(word in user_lower for word in ["hotel", "accommodation"]):
-                    mock_content = "I can help you find hotels and accommodations. What destination are you considering and what are your preferences?"
-                elif any(word in user_lower for word in ["flight", "airline"]):
-                    mock_content = "I can assist you with flight information. Where are you planning to travel and when?"
-                else:
-                    mock_content = "I'm here to help with your travel planning needs. What would you like assistance with?"
-
-            return LLMResponse(
-                content=mock_content,
-                usage={"prompt_tokens": 50, "completion_tokens": 30, "total_tokens": 80},
-                model=self.model,
-                finish_reason="stop",
-                metadata={"mock_response": True, "provider": "openai"}
-            )
->>>>>>> 77e4bbe2
+
             
             # Extract response data
             choice = response.choices[0]
@@ -444,7 +402,7 @@
             logger.error(f"Error in OpenAI function call: {e}")
             raise
     
-<<<<<<< HEAD
+
     def _extract_usage(self, usage) -> Optional[Dict[str, Any]]:
         """Extract usage data from OpenAI response"""
         if usage:
@@ -454,187 +412,6 @@
                 "total_tokens": usage.total_tokens
             }
         return None
-=======
-    def _generate_mock_structured_response(self, user_message: str) -> str:
-        """Generate mock structured JSON response"""
-        
-        # Extract the original message from the structured request
-        original_message = ""
-        message_lines = user_message.split('\n')
-        for line in message_lines:
-            if 'User Message:' in line:
-                original_message = line.split('User Message:')[-1].strip().strip('"')
-                break
-        
-        original_lower = original_message.lower()
-        
-        # Generate appropriate mock structured response based on context
-        if "intent" in user_message.lower():
-            # Mock intent analysis response
-            if any(word in original_lower for word in ["plan", "trip", "travel"]):
-                return json.dumps({
-                    "intent_type": "planning",
-                    "destination": {
-                        "primary": "Tokyo" if "tokyo" in original_lower else "Unknown",
-                        "secondary": [],
-                        "region": "Asia" if "tokyo" in original_lower else "Unknown",
-                        "confidence": 0.8
-                    },
-                    "travel_details": {
-                        "duration": 7,
-                        "travelers": 2,
-                        "budget": {
-                            "mentioned": "budget" in original_lower,
-                            "amount": 4000,
-                            "currency": "USD",
-                            "level": "mid-range"
-                        },
-                        "dates": {
-                            "departure": "flexible",
-                            "return": "flexible",
-                            "flexibility": "flexible"
-                        }
-                    },
-                    "preferences": {
-                        "travel_style": "mid-range",
-                        "interests": ["culture", "food", "sightseeing"],
-                        "accommodation_type": "hotel",
-                        "transport_preference": "flight"
-                    },
-                    "sentiment": "positive",
-                    "urgency": "medium",
-                    "missing_info": ["specific_dates", "exact_budget"],
-                    "key_requirements": ["destination_planning", "accommodation", "activities"],
-                    "confidence_score": 0.75
-                })
-            elif any(word in original_lower for word in ["recommend", "suggest"]):
-                return json.dumps({
-                    "intent_type": "recommendation",
-                    "destination": {
-                        "primary": "Tokyo" if "tokyo" in original_lower else "Unknown",
-                        "secondary": [],
-                        "region": "Asia" if "tokyo" in original_lower else "Unknown",
-                        "confidence": 0.9
-                    },
-                    "travel_details": {
-                        "duration": 3,
-                        "travelers": 1,
-                        "budget": {
-                            "mentioned": False,
-                            "amount": 0,
-                            "currency": "USD",
-                            "level": "mid-range"
-                        },
-                        "dates": {
-                            "departure": "unknown",
-                            "return": "unknown",
-                            "flexibility": "unknown"
-                        }
-                    },
-                    "preferences": {
-                        "travel_style": "mid-range",
-                        "interests": ["attractions", "culture"],
-                        "accommodation_type": "unknown",
-                        "transport_preference": "unknown"
-                    },
-                    "sentiment": "positive",
-                    "urgency": "low",
-                    "missing_info": ["duration", "budget", "dates"],
-                    "key_requirements": ["recommendations", "attractions"],
-                    "confidence_score": 0.8
-                })
-            else:
-                return json.dumps({
-                    "intent_type": "query",
-                    "destination": {
-                        "primary": "Unknown",
-                        "secondary": [],
-                        "region": "Unknown",
-                        "confidence": 0.5
-                    },
-                    "travel_details": {
-                        "duration": 1,
-                        "travelers": 1,
-                        "budget": {
-                            "mentioned": False,
-                            "amount": 0,
-                            "currency": "USD",
-                            "level": "mid-range"
-                        },
-                        "dates": {
-                            "departure": "unknown",
-                            "return": "unknown",
-                            "flexibility": "unknown"
-                        }
-                    },
-                    "preferences": {
-                        "travel_style": "mid-range",
-                        "interests": [],
-                        "accommodation_type": "unknown",
-                        "transport_preference": "unknown"
-                    },
-                    "sentiment": "neutral",
-                    "urgency": "low",
-                    "missing_info": ["destination", "purpose"],
-                    "key_requirements": ["information"],
-                    "confidence_score": 0.6
-                })
-        
-        elif "tool" in user_message.lower() and "selection" in user_message.lower():
-            # Mock tool selection response
-            return json.dumps({
-                "selected_tools": ["attraction_search", "hotel_search"],
-                "tool_priority": {
-                    "attraction_search": 0.8,
-                    "hotel_search": 0.7
-                },
-                "execution_strategy": "parallel",
-                "reasoning": "Based on the user's request for recommendations and planning, attraction search provides relevant suggestions while hotel search supports accommodation needs.",
-                "confidence": 0.75
-            })
-        
-        elif "requirement" in user_message.lower():
-            # Mock requirement extraction response
-            return json.dumps({
-                "budget_sensitivity": "medium",
-                "time_sensitivity": "normal",
-                "travel_style": "mid-range",
-                "geographic_scope": "international",
-                "tool_necessity_scores": {
-                    "flight_search": 0.8,
-                    "hotel_search": 0.7,
-                    "attraction_search": 0.9
-                },
-                "preferences": {
-                    "style": "cultural",
-                    "activities": ["sightseeing", "food"]
-                },
-                "constraints": ["budget_limit", "time_limit"],
-                "confidence": 0.7
-            })
-        
-        # Default structured response
-        return json.dumps({
-            "response": "Mock structured response",
-            "confidence": 0.6
-        })
-    
-    async def _mock_function_call(
-        self,
-        messages: List[Dict[str, str]], 
-        functions: List[Dict[str, Any]], 
-        **kwargs
-    ) -> LLMResponse:
-        """Mock function call for development"""
-        # TODO: Implement mock function call logic
-        return LLMResponse(
-            content="Function calling is not yet implemented in mock mode.",
-            usage={"total_tokens": 15},
-            model=self.model,
-            finish_reason="stop",
-            metadata={"mock_response": True, "function_call": True}
-        )
->>>>>>> 77e4bbe2
 
 
 class ClaudeService(BaseLLMService):
